/**
	file: main_network_message_handler.cpp
	author: Maximilian Lasser [max.lasser@online.de]
	created: Monday, 11th June 2012
**/

#include <unordered_map>
#include <unordered_set>

#include "Client.h"
#include "Document.h"
#include "Message.h"
#include "NetworkInterface.h"
#include "UserDatabase.h"

// auxiliary functions
namespace
{
	typedef std::shared_ptr<Document> DocumentSptr;

	std::unordered_map<int32_t, DocumentSptr> doc_by_id;
	std::unordered_map<std::string, DocumentSptr> doc_by_name;
	std::unordered_map<ClientSptr, std::unordered_set<DocumentSptr>> open_docs;

	/**
		Creates a new document, if it doesn't exist yet.
			name - document name
		=#	Message::MessageStatus::STATUS_DOC_NOT_EXIST - document doesn't exist
		=#	Message::MessageStatus::STATUS_IO_ERROR - an IO error occured
	**/
	void create_document(const std::string &name)
	{
		try
		{
			Document doc = Document::create(name);
			doc.close();
		}
		catch (document_errors::DocumentDoesntExistError)
		{ throw Message::MessageStatus::STATUS_DOC_NOT_EXIST; }
		catch (document_errors::DocumentError)
		{ throw Message::MessageStatus::STATUS_IO_ERROR; }
	}

	/**
		Deletes an existing document.
			name - document name
		=#	Message::MessageStatus::STATUS_DOC_NOT_EXIST - document doesn't exist
		=#	Message::MessageStatus::STATUS_IO_ERROR - an IO error occured
	**/
	void delete_document(const std::string &name)
	{
		try
		{
			Document doc = Document::open(name);
			doc.remove();
			doc.close();
		}
		catch (document_errors::DocumentDoesntExistError)
		{ throw Message::MessageStatus::STATUS_DOC_NOT_EXIST; }
		catch (document_errors::DocumentError)
		{ throw Message::MessageStatus::STATUS_IO_ERROR; }
	}

	/**
		Gets the document with the specified id from the auxiliary cache. It must already have been
		opened to make this action succeed.
			id - document id
		=>	#
		=#	Message::MessageStatus::STATUS_DOC_NOT_EXIST - document isn't opened
	**/
	DocumentSptr get_document(int32_t id)
	{
		try
		{ return doc_by_id.at(id); }
		catch (std::out_of_range)
		{ throw Message::MessageStatus::STATUS_DOC_NOT_EXIST; }
	}

	/**
		Checks if a document is empty.
			name - document name
		=>	whether the document is empty
		=#	Message::MessageStatus::STATUS_DOC_NOT_EXIST - document doesn't exist
		=#	Message::MessageStatus::STATUS_IO_ERROR - an IO error occured
	**/
	bool is_document_empty(const std::string &name)
	{
		try
		{ return Document::is_empty(name); }
		catch (document_errors::DocumentDoesntExistError)
		{ throw Message::MessageStatus::STATUS_DOC_NOT_EXIST; }
		catch (document_errors::DocumentError)
		{ throw Message::MessageStatus::STATUS_IO_ERROR; }
	}

	/**
		Attempts to open a document by name or get it from the auxiliary cache. If it's opened it
		automatically gets added to the auxiliary cache for further use.
			name - document name
		=>	#
		=#	Message::MessageStatus::STATUS_DOC_NOT_EXIST - document doesn't exist
		=#	Message::MessageStatus::STATUS_IO_ERROR - an IO error occured
	**/
	DocumentSptr open_document(const std::string &name)
	{
		auto iter = doc_by_name.find(name);
		if (iter == doc_by_name.end())
		{
			try
			{
				DocumentSptr result = DocumentSptr(new Document(Document::open(name)));
				doc_by_id[result->get_id()] = doc_by_name[name] = result;
				return result;
			}
			catch (document_errors::DocumentDoesntExistError)
			{ throw Message::MessageStatus::STATUS_DOC_NOT_EXIST; }
			catch (document_errors::DocumentError)
			{ throw Message::MessageStatus::STATUS_IO_ERROR; }
		}
		
		return iter->second;
	}

	/**
		Sends a whole document to a client, assuming that it's already cleared to 0 Bytes on the
		clientside, thus starting at position 0.
			doc - document to send
			client - client to send the document to
		=#	Message::send_to
	**/
	void send_document(Document &doc, const Client &client)
	{
		// initialize message
		Message message;
		message.type = Message::MessageType::TYPE_SYNC_MULTIBYTE;
		message.position = 0;

		std::vector<char> contents = doc.get_contents();
		auto start = contents.begin();
		while (start != contents.end())
		{
			// get remaining amount of bytes, trim to int32_t max if necessary
			size_t rem_length = contents.end() - start;
			if (rem_length > std::numeric_limits<int32_t>::max())
			{ message.length = std::numeric_limits<int32_t>::max(); }
			else
			{ message.length = rem_length; }

			// prepare bytes vector of message
			message.bytes.clear();
			message.bytes.insert(message.bytes.begin(), start, start + message.length);

			// send message and update variables
			message.send_to(client);
			start += message.length;
			message.position += message.length;
		}
	}

	void sync_bytes(const Client &client, int32_t position, const std::vector<char> &bytes,
		bool multibyte = true)
	{
		DocumentSptr doc;

		// check if client has an active document at all and it's opened
		if (client.active_document < 1)
		{ throw Message::MessageStatus::STATUS_USER_NO_ACTIVE_DOC; }

		try
		{
			// check if cursor position is known
			if (position < 0)
			{ throw Message::MessageStatus::STATUS_USER_CURSOR_UNKNOWN; }

			// get document
			doc = get_document(client.active_document);

			// get contents and check if cursor position is in bounds
			auto contents = doc->get_contents();
			if (static_cast<size_t>(position) >= contents.size())
			{ throw Message::MessageStatus::STATUS_USER_CURSOR_OUT_OF_BOUNDS; }

			// create synchronization message
			Message sync;
			sync.type = multibyte ? Message::MessageType::TYPE_SYNC_MULTIBYTE :
				Message::MessageType::TYPE_SYNC_BYTE;
			sync.bytes = multibyte ? bytes : std::vector<char>(bytes.begin(),
				bytes.begin() + 1);
			sync.length = multibyte ? bytes.size() : 1;
			sync.position = position;

			// broadcast synchronization message
			NetworkInterface::get_current_instance().broadcast_message(sync,
				client.active_document);

			// apply change to document
			contents.insert(contents.begin() + sync.position, sync.bytes.begin(),
				sync.bytes.end());
		}
		catch (Message::MessageStatus)
		{ throw Message::MessageStatus::STATUS_USER_NO_ACTIVE_DOC; }
	}
};

void main_network_message_handler(const Message &message)
{
	
	// initialize response Message
	Message response;
	response.status = Message::MessageStatus::STATUS_OK;
	response.type = message.type;

	switch (message.type)
	{
		case Message::MessageType::TYPE_DOC_ACTIVATE:
		{
			DocumentSptr doc;

			try
			{
				// open document
				doc = open_document(message.get_name_string());
				response.id = message.source->active_document = doc->get_id();

				// compare hash
				if (doc->hash() != message.hash)
				{ response.status = Message::MessageStatus::STATUS_OK_CONTENTS_FOLLOWING; }
			}
			catch (Message::MessageStatus status)
			{ response.status = status; }

			// send response
			response.send_to(*message.source);

			// send contents if necessary
			if (response.status == Message::MessageStatus::STATUS_OK_CONTENTS_FOLLOWING)
			{ send_document(*doc, *message.source); }

			break;
		}
		case Message::MessageType::TYPE_DOC_CREATE:
		{
			response.name = message.name;

			// try to create the document
			try
			{ create_document(message.get_name_string()); }
			catch (Message::MessageStatus status)
			{ response.status = status; }

			response.send_to(*message.source);

			break;
		}
		case Message::MessageType::TYPE_DOC_DELETE:
		{
			response.name = message.name;

			// try to delete the document
			try
			{ delete_document(message.get_name_string()); }
			catch (Message::MessageStatus status)
			{ response.status = status; }

			response.send_to(*message.source);

			break;
		}
		case Message::MessageType::TYPE_DOC_OPEN:
		{
			response.name = message.name;
			DocumentSptr doc;

			try
			{
				const std::string name = message.get_name_string();

				// open document and get id
				doc = open_document(name);
				response.id = message.source->active_document = doc->get_id();

				// check if document is empty
				if (!doc->get_contents().empty())
				{ response.status = Message::MessageStatus::STATUS_OK_CONTENTS_FOLLOWING; }
			}
			catch (Message::MessageStatus status)
			{ response.status = status; }

			// send response
			response.send_to(*message.source);

			// send contents if necessary
			if (response.status == Message::MessageStatus::STATUS_OK_CONTENTS_FOLLOWING)
			{ send_document(*doc, *message.source); }

			break;
		}
		case Message::MessageType::TYPE_DOC_SAVE:
		{
			response.id = message.id;

			// save the document
			try
			{
				DocumentSptr doc = get_document(message.id);
				doc->save();
			}
			catch (Message::MessageStatus status)
			{ response.status = status; }

			// send response
			response.send_to(*message.source);

			// inform all clients that have this document active about saving
			if (response.status == Message::MessageStatus::STATUS_OK)
			{
				Message announcement;
				announcement.type = Message::MessageType::TYPE_STATUS;
				announcement.status = Message::MessageStatus::STATUS_DOC_SAVED;
			
				NetworkInterface::get_current_instance().broadcast_message(announcement, message.id);
			}

			break;
		}
<<<<<<< HEAD
		case Message::MessageType::TYPE_SYNC_BYTE:
		case Message::MessageType::TYPE_SYNC_MULTIBYTE:
		{
			// sync byte(s)
			try
			{
				bool multibyte = (message.type == Message::MessageType::TYPE_SYNC_MULTIBYTE);
				sync_bytes(*message.source, multibyte ? message.position : message.source->cursor,
					message.bytes, multibyte);
			}
			catch (Message::MessageStatus status)
			{
				response.type = Message::MessageType::TYPE_STATUS;
				response.status = status;
				response.send_to(*message.source);
=======
		case Message::TYPE_SYNC_BYTE:
		{
			// TODO put this in a function!
			DocumentSptr doc;
			response.type = Message::MessageType::TYPE_STATUS;

			// check if client has an active document at all and it's opened
			if (message.source->active_document < 1)
			{ response.status = Message::MessageStatus::STATUS_USER_NO_ACTIVE_DOC; }
			else
			{
				try
				{
					// get document
					doc = get_document(message.source->active_document);

					// check if cursor position is known
					if (message.source->cursor < 0)
					{ response.status = Message::MessageStatus::STATUS_USER_CURSOR_UNKNOWN; }
					else
					{
						// get contents and check if cursor position is in bounds
						auto contents = doc->get_contents();
						if (message.source->cursor >= contents.size())
						{
							response.status =
								Message::MessageStatus::STATUS_USER_CURSOR_OUT_OF_BOUNDS;
						}
						else
						{
							// sync change to all clients
							Message sync;
							sync.type = Message::MessageType::TYPE_SYNC_BYTE;
							sync.bytes = message.bytes;
							sync.position = message.source->cursor;

							NetworkInterface::get_current_instance()->broadcast_message(sync,
								message.source->active_document);

							// apply change to document
							contents.insert(contents.begin() + sync.position, message.bytes[0]);

							break;
						}
					}
				}
				catch (Message::MessageStatus)
				{ response.status = Message::MessageStatus::STATUS_USER_NO_ACTIVE_DOC; }
>>>>>>> 8d879a5a
			}

			break;
		}
<<<<<<< HEAD
		case Message::MessageType::TYPE_SYNC_CURSOR:
		{
=======

		case Message::TYPE_SYNC_CURSOR:
>>>>>>> 8d879a5a
			message.source->cursor = message.position;
			break;
		}
		case Message::MessageType::TYPE_SYNC_DELETION:
		{
			try
			{
				DocumentSptr doc = get_document(message.source->active_document);
				auto contents = doc->get_contents();
				
				// check if start position is out of bounds
				if (message.position < 0 ||
					static_cast<size_t>(message.position) >= contents.size())
				{ throw Message::MessageStatus::STATUS_USER_CURSOR_OUT_OF_BOUNDS; }

				// check if length too big
				if (static_cast<size_t>(message.position + message.length) > contents.size())
				{ throw Message::MessageStatus::STATUS_USER_LENGTH_TOO_LONG; }

				// sync deletion
				Message sync;
				sync.type = Message::MessageType::TYPE_SYNC_DELETION;
				sync.position = message.position;
				sync.length = message.length;

				NetworkInterface::get_current_instance().broadcast_message(sync,
					message.source->active_document);

				// perform deletion
				auto start = contents.begin() + sync.position;
				contents.erase(start, start + sync.length);
			}
			catch (Message::MessageStatus status)
			{
				response.type = Message::MessageType::TYPE_STATUS;
				response.status = status == Message::MessageStatus::STATUS_DOC_NOT_EXIST ?
					Message::MessageStatus::STATUS_USER_NO_ACTIVE_DOC : status;
				response.send_to(*message.source);
			}

			break;
		}
		case Message::MessageType::TYPE_USER_LOGIN:
		{
			//UserDatabase database = UserDatabase::get_instance();
			// TODO IMPORTANT WARNING ERROR ACHTUNG LOL PROBLEM? WTF? HIR! GEFAHR DANGER
			// This is only for compile time until the get_instance function is implemented!
			UserDatabase database = *reinterpret_cast<UserDatabase *>(NULL);
			int32_t user_id;

			try
			{
				// log in / get the user id
				user_id = database.check(message.get_name_string(), message.hash);
				response.status = Message::MessageStatus::STATUS_OK;
			}
			catch (userdatabase_errors::UserDoesntExistError)
			{ response.status = Message::MessageStatus::STATUS_USER_NOT_EXIST; }
			catch (userdatabase_errors::InvalidPasswordError)
			{ response.status = Message::MessageStatus::STATUS_USER_WRONG_PASSWORD; }
			catch (userdatabase_errors::Failure)
			{ response.status = Message::MessageStatus::STATUS_DB_ERROR; }

			// send response message
			response.send_to(*message.source);

			// broadcast user join notification if login was successful
			if (response.status == Message::MessageStatus::STATUS_OK)
			{
				Message announcement;
				announcement.type = Message::MessageType::TYPE_USER_JOIN;
				announcement.id = user_id;
				announcement.name = message.name;

				NetworkInterface::get_current_instance().broadcast_message(announcement);
			}

			break;
		}
		case Message::MessageType::TYPE_USER_LOGOUT:
			/* TODO
				clear userdata
				close connection
				sync user quit to all users
			*/
			break;

		default: break;
	}
}<|MERGE_RESOLUTION|>--- conflicted
+++ resolved
@@ -323,7 +323,6 @@
 
 			break;
 		}
-<<<<<<< HEAD
 		case Message::MessageType::TYPE_SYNC_BYTE:
 		case Message::MessageType::TYPE_SYNC_MULTIBYTE:
 		{
@@ -339,67 +338,12 @@
 				response.type = Message::MessageType::TYPE_STATUS;
 				response.status = status;
 				response.send_to(*message.source);
-=======
-		case Message::TYPE_SYNC_BYTE:
-		{
-			// TODO put this in a function!
-			DocumentSptr doc;
-			response.type = Message::MessageType::TYPE_STATUS;
-
-			// check if client has an active document at all and it's opened
-			if (message.source->active_document < 1)
-			{ response.status = Message::MessageStatus::STATUS_USER_NO_ACTIVE_DOC; }
-			else
-			{
-				try
-				{
-					// get document
-					doc = get_document(message.source->active_document);
-
-					// check if cursor position is known
-					if (message.source->cursor < 0)
-					{ response.status = Message::MessageStatus::STATUS_USER_CURSOR_UNKNOWN; }
-					else
-					{
-						// get contents and check if cursor position is in bounds
-						auto contents = doc->get_contents();
-						if (message.source->cursor >= contents.size())
-						{
-							response.status =
-								Message::MessageStatus::STATUS_USER_CURSOR_OUT_OF_BOUNDS;
-						}
-						else
-						{
-							// sync change to all clients
-							Message sync;
-							sync.type = Message::MessageType::TYPE_SYNC_BYTE;
-							sync.bytes = message.bytes;
-							sync.position = message.source->cursor;
-
-							NetworkInterface::get_current_instance()->broadcast_message(sync,
-								message.source->active_document);
-
-							// apply change to document
-							contents.insert(contents.begin() + sync.position, message.bytes[0]);
-
-							break;
-						}
-					}
-				}
-				catch (Message::MessageStatus)
-				{ response.status = Message::MessageStatus::STATUS_USER_NO_ACTIVE_DOC; }
->>>>>>> 8d879a5a
-			}
-
-			break;
-		}
-<<<<<<< HEAD
+			}
+
+			break;
+		}
 		case Message::MessageType::TYPE_SYNC_CURSOR:
 		{
-=======
-
-		case Message::TYPE_SYNC_CURSOR:
->>>>>>> 8d879a5a
 			message.source->cursor = message.position;
 			break;
 		}
@@ -444,10 +388,7 @@
 		}
 		case Message::MessageType::TYPE_USER_LOGIN:
 		{
-			//UserDatabase database = UserDatabase::get_instance();
-			// TODO IMPORTANT WARNING ERROR ACHTUNG LOL PROBLEM? WTF? HIR! GEFAHR DANGER
-			// This is only for compile time until the get_instance function is implemented!
-			UserDatabase database = *reinterpret_cast<UserDatabase *>(NULL);
+			UserDatabase database = UserDatabase::get_instance();
 			int32_t user_id;
 
 			try
